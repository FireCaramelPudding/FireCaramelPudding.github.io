package sbt.io

import java.nio.file.StandardWatchEventKinds._
import java.nio.file.{
  ClosedWatchServiceException,
  Files,
  WatchEvent,
  WatchKey,
  Watchable,
  Path => JPath
}
import java.nio.file.StandardWatchEventKinds.OVERFLOW
import java.util.concurrent.atomic.AtomicBoolean
import java.util.concurrent.ArrayBlockingQueue
import java.util.{ List => JList }

import sbt.io.syntax._

import scala.collection.{ immutable, mutable }
import scala.concurrent.duration.{ Duration, FiniteDuration }

/** A `WatchService` that polls the filesystem every `delay`. */
class PollingWatchService(delay: FiniteDuration) extends WatchService with Unregisterable {
  private var closed: Boolean = false
  private val thread: PollingThread = new PollingThread(delay)
  private val keys: mutable.Map[JPath, PollingWatchKey] = mutable.Map.empty
  private val pathLengthOrdering: Ordering[JPath] =
    Ordering.fromLessThan {
      case (null, _) | (_, null) => true
      case (a, b) =>
        a.toString.length < b.toString.length
    }

  private val watched: mutable.Map[JPath, Seq[WatchEvent.Kind[JPath]]] =
    mutable.Map.empty

  override def close(): Unit =
    closed = true

  override def init(): Unit = {
    ensureNotClosed()
    thread.start()
  }

  override def poll(timeout: Duration): WatchKey = thread.withKeys { keys =>
    ensureNotClosed()
    if (keys.isEmpty) {
      keys.wait(timeout.toMillis)
    }
    keys.headOption.map { k =>
      keys -= k
      k
    }.orNull
  }

  override def pollEvents(): Map[WatchKey, immutable.Seq[WatchEvent[JPath]]] =
    thread.withKeys { keys =>
      import scala.collection.JavaConverters._
      ensureNotClosed()
      val events =
        keys.map(k => k -> k.pollEvents().asScala.asInstanceOf[Seq[WatchEvent[JPath]]].toIndexedSeq)
      keys.clear()
      events.toMap
    }

  override def register(path: JPath, events: WatchEvent.Kind[JPath]*): WatchKey = {
    ensureNotClosed()
    val key = new PollingWatchKey(path)
    keys += path -> key
    thread.setFileTimes(path)
    watched += path -> events
    key
  }

  override def unregister(path: JPath): Unit = {
    ensureNotClosed()
    watched -= path
    ()
  }

  private def ensureNotClosed(): Unit =
    if (closed) throw new ClosedWatchServiceException

  private class PollingThread(delay: FiniteDuration) extends Thread {
    private[this] val _keysWithEvents = mutable.LinkedHashSet.empty[PollingWatchKey]
    private[this] val _initDone = new AtomicBoolean(false)
    private[this] var fileTimes: Map[JPath, Long] = Map.empty

    private[PollingWatchService] def withKeys[R](
        f: mutable.LinkedHashSet[PollingWatchKey] => R): R =
      _keysWithEvents.synchronized(f(_keysWithEvents))

    @deprecated("The initDone variable should not be accessed externally", "1.1.17")
    def initDone: Boolean = _initDone.get()
    @deprecated("The initDone variable should not be set externally", "1.1.17")
    def initDone_=(initDone: Boolean) = _initDone.set(initDone)
    @deprecated("Use withKeys instead of directly accessing keysWithEvents", "1.1.17")
    def keysWithEvents: mutable.LinkedHashSet[PollingWatchKey] = _keysWithEvents

    override def run(): Unit =
      while (!closed) {
        populateEvents()
        _initDone.synchronized {
          _initDone.set(true)
          _initDone.notify()
        }
        Thread.sleep(delay.toMillis)
      }
    override def start(): Unit = {
      super.start()
      _initDone.synchronized { while (!_initDone.get()) _initDone.wait() }
    }
    private[PollingWatchService] def setFileTimes(path: JPath): Unit = {
      val entries = path.toFile.allPaths.get.map(f => f.toPath -> IO.getModifiedTimeOrZero(f))
      fileTimes.synchronized(fileTimes ++= entries)
    }
    def getFileTimes(): Map[JPath, Long] = {
      val results = mutable.Map.empty[JPath, Long]
      watched.toSeq.sortBy(_._1)(pathLengthOrdering).foreach {
        case (p, _) =>
          if (!results.contains(p))
            p.toFile.allPaths.get().foreach(f => results += f.toPath -> IO.getModifiedTimeOrZero(f))
      }
      results.toMap
    }

    private def addEvent(path: JPath, ev: WatchEvent[JPath]): Unit = _keysWithEvents.synchronized {
      keys.get(path).foreach { k =>
        _keysWithEvents += k
        k.offer(ev)
        _keysWithEvents.notifyAll()
      }
    }

    private def populateEvents(): Unit = {
      val (deletedFiles, createdFiles, modifiedFiles) = fileTimes.synchronized {
        val newFileTimes = getFileTimes()
        val newFiles = newFileTimes.keySet
        val oldFiles = fileTimes.keySet

<<<<<<< HEAD
      val deletedFiles = (oldFiles diff newFiles).toSeq
      val createdFiles = (newFiles diff oldFiles).toSeq
=======
        val deletedFiles = (oldFiles -- newFiles).toSeq
        val createdFiles = (newFiles -- oldFiles).toSeq
>>>>>>> a156f8a0

        val modifiedFiles = fileTimes.collect {
          case (p, oldTime) if newFileTimes.getOrElse(p, 0L) > oldTime => p
        }
        fileTimes = newFileTimes
        (deletedFiles, createdFiles, modifiedFiles)
      }

      deletedFiles
        .map { deleted =>
          val parent = deleted.getParent
          if (watched.getOrElse(parent, Seq.empty).contains(ENTRY_DELETE)) {
            val ev = new PollingWatchEvent(parent.relativize(deleted), ENTRY_DELETE)
            addEvent(parent, ev)
          }
          deleted
        }
        .foreach(watched -= _)

      createdFiles.sorted(pathLengthOrdering).foreach {
        case dir if Files.isDirectory(dir) =>
          val parent = dir.getParent
          val parentEvents = watched.getOrElse(parent, Seq.empty)
          if (parentEvents.contains(ENTRY_CREATE)) {
            val ev = new PollingWatchEvent(parent.relativize(dir), ENTRY_CREATE)
            addEvent(parent, ev)
          }

        case file =>
          val parent = file.getParent
          if (watched.getOrElse(parent, Seq.empty).contains(ENTRY_CREATE)) {
            val ev = new PollingWatchEvent(parent.relativize(file), ENTRY_CREATE)
            addEvent(parent, ev)
          }
      }

      modifiedFiles.foreach { file =>
        val parent = file.getParent
        if (watched.getOrElse(parent, Seq.empty).contains(ENTRY_MODIFY)) {
          val ev = new PollingWatchEvent(parent.relativize(file), ENTRY_MODIFY)
          addEvent(parent, ev)
        }
      }
    }

  }

  private object Overflow
      extends PollingWatchEvent(null, OVERFLOW.asInstanceOf[WatchEvent.Kind[JPath]])
  private class PollingWatchKey(override val watchable: Watchable) extends WatchKey {
    private[this] val events = new ArrayBlockingQueue[WatchEvent[_]](256)
    private[this] val hasOverflow = new AtomicBoolean(false)
    override def cancel(): Unit = ()
    override def isValid(): Boolean = true
    override def pollEvents(): JList[WatchEvent[_]] = this.synchronized {
      val evs = new java.util.ArrayList[WatchEvent[_]]()
      val overflow = hasOverflow.getAndSet(false)
      events.drainTo(evs)
      if (overflow) evs.add(Overflow)
      evs
    }
    override def reset(): Boolean = true
    def offer(ev: WatchEvent[_]): Unit = this.synchronized {
      if (!hasOverflow.get && !events.offer(ev)) {
        hasOverflow.set(true)
      }
    }
  }

}

private class PollingWatchEvent(
    override val context: JPath,
    override val kind: WatchEvent.Kind[JPath]
) extends WatchEvent[JPath] {
  override val count: Int = 1
}<|MERGE_RESOLUTION|>--- conflicted
+++ resolved
@@ -138,13 +138,8 @@
         val newFiles = newFileTimes.keySet
         val oldFiles = fileTimes.keySet
 
-<<<<<<< HEAD
-      val deletedFiles = (oldFiles diff newFiles).toSeq
-      val createdFiles = (newFiles diff oldFiles).toSeq
-=======
         val deletedFiles = (oldFiles -- newFiles).toSeq
         val createdFiles = (newFiles -- oldFiles).toSeq
->>>>>>> a156f8a0
 
         val modifiedFiles = fileTimes.collect {
           case (p, oldTime) if newFileTimes.getOrElse(p, 0L) > oldTime => p
